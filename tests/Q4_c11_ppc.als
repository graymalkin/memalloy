--- conflicted
+++ resolved
@@ -1,9 +1,5 @@
 open ../mappings/c11_ppc[SE,HE]
-<<<<<<< HEAD
 open ../sw/c11_partial[SE] as M1
-=======
-open ../sw/c11_simp[SE] as M1
->>>>>>> 9303c48a
 open ../hw/ppc_unrolled[HE] as M2
 
 sig SE, HE {}
